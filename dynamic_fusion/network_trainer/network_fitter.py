--- conflicted
+++ resolved
@@ -132,26 +132,8 @@
                 event_counts[:, t] if self.shared_config.use_count else None,
             )
 
-<<<<<<< HEAD
             if t < self.config.skip_first_timesteps:
                 continue
-=======
-            if t >= self.config.skip_first_timesteps:
-                # TODO: if using continuous timestamps
-                if True:
-                    expanded_timestamps = continuous_timestamps[:, t, None, None, None].expand_as(
-                        continuous_timestamp_frames[:, t]
-                    )  # B 1 X Y
-                    encoding_and_time = torch.concat(
-                        [prediction, expanded_timestamps], dim=1
-                    )
-
-                    encoding_and_time = einops.rearrange(encoding_and_time, "B C X Y -> B X Y C")
-                    decoding_prediction = decoding_network(encoding_and_time)
-                    prediction = einops.rearrange(
-                        decoding_prediction, "B X Y 1 -> B 1 X Y"
-                    )
->>>>>>> c5c90a8b
 
             # Non-implicit
             if decoding_network is None:
@@ -184,7 +166,7 @@
                 X=continuous_timestamp_frames.shape[3],
                 Y=continuous_timestamp_frames.shape[4],
             )
-            encoding_and_time = torch.concatenate(
+            encoding_and_time = torch.concat(
                 [prediction, expanded_timestamps], dim=1
             )
 
